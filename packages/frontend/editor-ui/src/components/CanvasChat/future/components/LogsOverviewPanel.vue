<script setup lang="ts">
import PanelHeader from '@/components/CanvasChat/future/components/PanelHeader.vue';
import { useClearExecutionButtonVisible } from '@/composables/useClearExecutionButtonVisible';
import { useI18n } from '@/composables/useI18n';
import { useNodeHelpers } from '@/composables/useNodeHelpers';
import { useWorkflowsStore } from '@/stores/workflows.store';
import { N8nButton, N8nRadioButtons, N8nText, N8nTooltip } from '@n8n/design-system';
import { computed, nextTick } from 'vue';
import { ElTree, type TreeNode as ElTreeNode } from 'element-plus';
import {
	createLogEntries,
	getSubtreeTotalConsumedTokens,
	getTotalConsumedTokens,
	type TreeNode,
} from '@/components/RunDataAi/utils';
import { upperFirst } from 'lodash-es';
import { useTelemetry } from '@/composables/useTelemetry';
import ConsumedTokenCountText from '@/components/CanvasChat/future/components/ConsumedTokenCountText.vue';
import { type LogEntryIdentity } from '@/components/CanvasChat/types/logs';
import LogsOverviewRow from '@/components/CanvasChat/future/components/LogsOverviewRow.vue';
import { useRunWorkflow } from '@/composables/useRunWorkflow';
import { useNDVStore } from '@/stores/ndv.store';
import { useRouter } from 'vue-router';

const { isOpen, selected } = defineProps<{
	isOpen: boolean;
	selected?: LogEntryIdentity;
}>();

const emit = defineEmits<{ clickHeader: []; select: [LogEntryIdentity | undefined] }>();

defineSlots<{ actions: {} }>();

const locale = useI18n();
const telemetry = useTelemetry();
const workflowsStore = useWorkflowsStore();
const router = useRouter();
const runWorkflow = useRunWorkflow({ router });
const ndvStore = useNDVStore();
const nodeHelpers = useNodeHelpers();
const isClearExecutionButtonVisible = useClearExecutionButtonVisible();
const workflow = computed(() => workflowsStore.getCurrentWorkflow());
const executionTree = computed<TreeNode[]>(() =>
	createLogEntries(
		workflow.value,
		workflowsStore.workflowExecutionData?.data?.resultData.runData ?? {},
	),
);
const isEmpty = computed(() => workflowsStore.workflowExecutionData === null);
const switchViewOptions = computed(() => [
	{ label: locale.baseText('logs.overview.header.switch.details'), value: 'details' as const },
	{ label: locale.baseText('logs.overview.header.switch.overview'), value: 'overview' as const },
]);
const executionStatusText = computed(() => {
	const execution = workflowsStore.workflowExecutionData;

	if (!execution) {
		return undefined;
	}

	if (execution.startedAt && execution.stoppedAt) {
		return locale.baseText('logs.overview.body.summaryText', {
			interpolate: {
				status: upperFirst(execution.status),
				time: locale.displayTimer(
					+new Date(execution.stoppedAt) - +new Date(execution.startedAt),
					true,
				),
			},
		});
	}

	return upperFirst(execution.status);
});
const consumedTokens = computed(() =>
	getTotalConsumedTokens(...executionTree.value.map(getSubtreeTotalConsumedTokens)),
);

function onClearExecutionData() {
	workflowsStore.setWorkflowExecutionData(null);
	nodeHelpers.updateNodesExecutionIssues();
}

function handleClickNode(clicked: TreeNode) {
	if (selected?.node === clicked.node && selected.runIndex === clicked.runIndex) {
		emit('select', undefined);
		return;
	}

	emit('select', { node: clicked.node, runIndex: clicked.runIndex });
	telemetry.track('User selected node in log view', {
		node_type: workflowsStore.nodesByName[clicked.node].type,
		node_id: workflowsStore.nodesByName[clicked.node].id,
		execution_id: workflowsStore.workflowExecutionData?.id,
		workflow_id: workflow.value.id,
	});
}

function handleSwitchView(value: 'overview' | 'details') {
	emit(
		'select',
		value === 'overview' || executionTree.value.length === 0 ? undefined : executionTree.value[0],
	);
}

function handleToggleExpanded(treeNode: ElTreeNode) {
	treeNode.expanded = !treeNode.expanded;
}

<<<<<<< HEAD
function handleOpenNdv(treeNode: TreeNode) {
	ndvStore.setActiveNodeName(treeNode.node);

	// HACK: defer setting the output run index to not be overridden by other effects
	requestAnimationFrame(() => ndvStore.setOutputRunIndex(treeNode.runIndex));
=======
async function handleOpenNdv(treeNode: TreeNode) {
	ndvStore.setActiveNodeName(treeNode.node);

	// HACK: defer setting the output run index to not be overridden by other effects
	await nextTick(() => ndvStore.setOutputRunIndex(treeNode.runIndex));
>>>>>>> 8f9ea230
}

async function handleTriggerPartialExecution(treeNode: TreeNode) {
	await runWorkflow.runWorkflow({ destinationNode: treeNode.node });
}
</script>

<template>
	<div :class="$style.container" data-test-id="logs-overview">
		<PanelHeader
			:title="locale.baseText('logs.overview.header.title')"
			data-test-id="logs-overview-header"
			@click="emit('clickHeader')"
		>
			<template #actions>
				<N8nTooltip
					v-if="isClearExecutionButtonVisible"
					:content="locale.baseText('logs.overview.header.actions.clearExecution.tooltip')"
				>
					<N8nButton
						size="mini"
						type="secondary"
						icon="trash"
						icon-size="medium"
						@click.stop="onClearExecutionData"
						>{{ locale.baseText('logs.overview.header.actions.clearExecution') }}</N8nButton
					>
				</N8nTooltip>
				<slot name="actions" />
			</template>
		</PanelHeader>
		<div
			v-if="isOpen"
			:class="[$style.content, isEmpty ? $style.empty : '']"
			data-test-id="logs-overview-body"
		>
			<N8nText
				v-if="isEmpty"
				tag="p"
				size="medium"
				color="text-base"
				:class="$style.emptyText"
				data-test-id="logs-overview-empty"
			>
				{{ locale.baseText('logs.overview.body.empty.message') }}
			</N8nText>
			<div v-else :class="$style.scrollable">
				<N8nText
					v-if="executionStatusText !== undefined"
					tag="div"
					color="text-light"
					size="small"
					:class="$style.summary"
				>
					<span>{{ executionStatusText }}</span>
					<ConsumedTokenCountText
						v-if="consumedTokens.totalTokens > 0"
						:consumed-tokens="consumedTokens"
					/>
				</N8nText>
				<ElTree
					v-if="executionTree.length > 0"
					node-key="id"
					:class="$style.tree"
					:indent="0"
					:data="executionTree"
					:expand-on-click-node="false"
					:default-expand-all="true"
					@node-click="handleClickNode"
				>
					<template #default="{ node: elTreeNode, data }">
						<LogsOverviewRow
							:data="data"
							:node="elTreeNode"
							:is-selected="data.node === selected?.node && data.runIndex === selected?.runIndex"
							:is-compact="selected !== undefined"
							:should-show-consumed-tokens="consumedTokens.totalTokens > 0"
							@toggle-expanded="handleToggleExpanded"
							@open-ndv="handleOpenNdv"
							@trigger-partial-execution="handleTriggerPartialExecution"
						/>
					</template>
				</ElTree>
				<N8nRadioButtons
					size="medium"
					:class="$style.switchViewButtons"
					:model-value="selected ? 'details' : 'overview'"
					:options="switchViewOptions"
					@update:model-value="handleSwitchView"
				/>
			</div>
		</div>
	</div>
</template>

<style lang="scss" module>
.container {
	flex-grow: 1;
	flex-shrink: 1;
	display: flex;
	flex-direction: column;
	align-items: stretch;
	overflow: hidden;
	background-color: var(--color-foreground-xlight);
}

.content {
	position: relative;
	flex-grow: 1;
	overflow: auto;
	display: flex;
	flex-direction: column;
	align-items: stretch;
	justify-content: stretch;

	&.empty {
		align-items: center;
		justify-content: center;
	}
}

.emptyText {
	max-width: 20em;
	text-align: center;
}

.scrollable {
	padding: var(--spacing-2xs);
	flex-grow: 1;
	flex-shrink: 1;
	overflow: auto;
}

.summary {
	display: flex;
	align-items: center;
	padding-block: var(--spacing-2xs);

	& > * {
		padding-inline: var(--spacing-2xs);
	}

	& > *:not(:last-child) {
		border-right: var(--border-base);
	}
}

.tree {
	margin-top: var(--spacing-2xs);

	& :global(.el-icon) {
		display: none;
	}
}

.switchViewButtons {
	position: absolute;
	z-index: 10; /* higher than log entry rows background */
	right: 0;
	top: 0;
	margin: var(--spacing-2xs);
}
</style><|MERGE_RESOLUTION|>--- conflicted
+++ resolved
@@ -107,19 +107,11 @@
 	treeNode.expanded = !treeNode.expanded;
 }
 
-<<<<<<< HEAD
-function handleOpenNdv(treeNode: TreeNode) {
-	ndvStore.setActiveNodeName(treeNode.node);
-
-	// HACK: defer setting the output run index to not be overridden by other effects
-	requestAnimationFrame(() => ndvStore.setOutputRunIndex(treeNode.runIndex));
-=======
 async function handleOpenNdv(treeNode: TreeNode) {
 	ndvStore.setActiveNodeName(treeNode.node);
 
 	// HACK: defer setting the output run index to not be overridden by other effects
 	await nextTick(() => ndvStore.setOutputRunIndex(treeNode.runIndex));
->>>>>>> 8f9ea230
 }
 
 async function handleTriggerPartialExecution(treeNode: TreeNode) {
