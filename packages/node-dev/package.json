--- conflicted
+++ resolved
@@ -1,10 +1,6 @@
 {
   "name": "n8n-node-dev",
-<<<<<<< HEAD
-  "version": "0.35.0",
-=======
   "version": "0.38.0",
->>>>>>> 6a2db6d1
   "description": "CLI to simplify n8n credentials/node development",
   "license": "SEE LICENSE IN LICENSE.md",
   "homepage": "https://n8n.io",
@@ -64,13 +60,8 @@
     "change-case": "^4.1.1",
     "copyfiles": "^2.1.1",
     "inquirer": "^7.0.1",
-<<<<<<< HEAD
-    "n8n-core": "~0.95.0",
-    "n8n-workflow": "~0.78.0",
-=======
     "n8n-core": "~0.99.0",
     "n8n-workflow": "~0.81.0",
->>>>>>> 6a2db6d1
     "oauth-1.0a": "^2.2.6",
     "replace-in-file": "^6.0.0",
     "request": "^2.88.2",
