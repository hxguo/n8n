--- conflicted
+++ resolved
@@ -1,8 +1,4 @@
 import { Container, Service } from 'typedi';
-<<<<<<< HEAD
-import type { AssignableRole, User } from '@db/entities/User';
-=======
->>>>>>> 2811f777
 import type { IUserSettings } from 'n8n-workflow';
 import { ApplicationError, ErrorReporterProxy as ErrorReporter } from 'n8n-workflow';
 
