import { Command } from '@oclif/command';
import { ExitError } from '@oclif/errors';
import { Container } from 'typedi';
import { LoggerProxy, ErrorReporterProxy as ErrorReporter, sleep } from 'n8n-workflow';
import type { IUserSettings } from 'n8n-core';
import { BinaryDataManager, UserSettings } from 'n8n-core';
import type { AbstractServer } from '@/AbstractServer';
import { getLogger } from '@/Logger';
import config from '@/config';
import * as Db from '@/Db';
import * as CrashJournal from '@/CrashJournal';
import { inTest } from '@/constants';
import { CredentialTypes } from '@/CredentialTypes';
import { CredentialsOverwrites } from '@/CredentialsOverwrites';
import { initErrorHandling } from '@/ErrorReporting';
import { ExternalHooks } from '@/ExternalHooks';
import { NodeTypes } from '@/NodeTypes';
import { LoadNodesAndCredentials } from '@/LoadNodesAndCredentials';
import type { IExternalHooksClass, N8nInstanceType } from '@/Interfaces';
import { InternalHooks } from '@/InternalHooks';
import { PostHogClient } from '@/posthog';
import { License } from '@/License';
import { ExternalSecretsManager } from '@/ExternalSecrets/ExternalSecretsManager.ee';
import { initExpressionEvaluator } from '@/ExpressionEvalator';
<<<<<<< HEAD

export const UM_FIX_INSTRUCTION =
	'Please fix the database by running ./packages/cli/bin/n8n user-management:reset';
=======
>>>>>>> bf74f09d

export abstract class BaseCommand extends Command {
	protected logger = LoggerProxy.init(getLogger());

	protected externalHooks: IExternalHooksClass;

	protected loadNodesAndCredentials: LoadNodesAndCredentials;

	protected nodeTypes: NodeTypes;

	protected userSettings: IUserSettings;

	protected instanceId: string;

	protected server?: AbstractServer;

	async init(): Promise<void> {
		await initErrorHandling();
		initExpressionEvaluator();

		process.once('SIGTERM', async () => this.stopProcess());
		process.once('SIGINT', async () => this.stopProcess());

		// Make sure the settings exist
		this.userSettings = await UserSettings.prepareUserSettings();

		this.loadNodesAndCredentials = Container.get(LoadNodesAndCredentials);
		await this.loadNodesAndCredentials.init();
		this.nodeTypes = Container.get(NodeTypes);
		this.nodeTypes.init();
		const credentialTypes = Container.get(CredentialTypes);
		CredentialsOverwrites(credentialTypes);

		await Db.init().catch(async (error: Error) =>
			this.exitWithCrash('There was an error initializing DB', error),
		);

		await this.server?.init();

		await Db.migrate().catch(async (error: Error) =>
			this.exitWithCrash('There was an error running database migrations', error),
		);

		const dbType = config.getEnv('database.type');

		if (['mysqldb', 'mariadb'].includes(dbType)) {
			LoggerProxy.warn(
				'Support for MySQL/MariaDB has been deprecated and will be removed with an upcoming version of n8n. Please migrate to PostgreSQL.',
			);
		}
		if (process.env.EXECUTIONS_PROCESS === 'own') {
			LoggerProxy.warn(
				'Own mode has been deprecated and will be removed in a future version of n8n. If you need the isolation and performance gains, please consider using queue mode.',
			);
		}

		this.instanceId = this.userSettings.instanceId ?? '';
		await Container.get(PostHogClient).init(this.instanceId);
		await Container.get(InternalHooks).init(this.instanceId);
	}

	protected async stopProcess() {
		// This needs to be overridden
	}

	protected async initCrashJournal() {
		await CrashJournal.init();
	}

	protected async exitSuccessFully() {
		try {
			await CrashJournal.cleanup();
		} finally {
			process.exit();
		}
	}

	protected async exitWithCrash(message: string, error: unknown) {
		ErrorReporter.error(new Error(message, { cause: error }), { level: 'fatal' });
		await sleep(2000);
		process.exit(1);
	}

	async initBinaryManager() {
		const binaryDataConfig = config.getEnv('binaryDataManager');
		await BinaryDataManager.init(binaryDataConfig, true);
	}

	async initExternalHooks() {
		this.externalHooks = Container.get(ExternalHooks);
		await this.externalHooks.init();
	}

	async initLicense(instanceType: N8nInstanceType = 'main'): Promise<void> {
		config.set('generic.instanceType', instanceType);

		const license = Container.get(License);
		await license.init(this.instanceId, instanceType);

		const activationKey = config.getEnv('license.activationKey');

		if (activationKey) {
			const hasCert = (await license.loadCertStr()).length > 0;

			if (hasCert) {
				return LoggerProxy.debug('Skipping license activation');
			}

			try {
				LoggerProxy.debug('Attempting license activation');
				await license.activate(activationKey);
			} catch (e) {
				LoggerProxy.error('Could not activate license', e as Error);
			}
		}
	}

	async initExternalSecrets() {
		const secretsManager = Container.get(ExternalSecretsManager);
		await secretsManager.init();
	}

	async finally(error: Error | undefined) {
		if (inTest || this.id === 'start') return;
		if (Db.connectionState.connected) {
			await sleep(100); // give any in-flight query some time to finish
			await Db.close();
		}
		const exitCode = error instanceof ExitError ? error.oclif.exit : error ? 1 : 0;
		this.exit(exitCode);
	}
}<|MERGE_RESOLUTION|>--- conflicted
+++ resolved
@@ -22,12 +22,6 @@
 import { License } from '@/License';
 import { ExternalSecretsManager } from '@/ExternalSecrets/ExternalSecretsManager.ee';
 import { initExpressionEvaluator } from '@/ExpressionEvalator';
-<<<<<<< HEAD
-
-export const UM_FIX_INSTRUCTION =
-	'Please fix the database by running ./packages/cli/bin/n8n user-management:reset';
-=======
->>>>>>> bf74f09d
 
 export abstract class BaseCommand extends Command {
 	protected logger = LoggerProxy.init(getLogger());
