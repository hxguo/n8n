import {
	INodeProperties,
} from 'n8n-workflow';

export const databaseOperations = [
	{
		displayName: 'Operation',
		name: 'operation',
		type: 'options',
		displayOptions: {
			show: {
				version: [
					2,
				],
				resource: [
					'database',
				],
			},
		},
		options: [
			{
				name: 'Get',
				value: 'get',
				description: 'Get a database',
			},
			{
				name: 'Get All',
				value: 'getAll',
				description: 'Get all databases',
			},
			{
				name: 'Search',
				value: 'search',
				description: 'search databases using text search',
			},
		],
		default: 'get',
	},
<<<<<<< HEAD
=======
	{
		displayName: 'Operation',
		name: 'operation',
		type: 'options',
		displayOptions: {
			show: {
				version: [
					1,
				],
				resource: [
					'database',
				],
			},
		},
		options: [
			{
				name: 'Get',
				value: 'get',
				description: 'Get a database',
			},
			{
				name: 'Get All',
				value: 'getAll',
				description: 'Get all databases',
			},
		],
		default: 'get',
	},
>>>>>>> 6a2db6d1
] as INodeProperties[];

export const databaseFields = [

	/* -------------------------------------------------------------------------- */
	/*                                database:get                                */
	/* -------------------------------------------------------------------------- */
	{
		displayName: 'Database Link or ID',
		name: 'databaseId',
		type: 'string',
		default: '',
		required: true,
		displayOptions: {
			show: {
				resource: [
					'database',
				],
				operation: [
					'get',
				],
			},
		},
		description: `The Database URL from Notion's 'copy link' functionality (or just the ID contained within the URL)`,
	},
	/* -------------------------------------------------------------------------- */
	/*                                database:getAll                             */
	/* -------------------------------------------------------------------------- */
	{
		displayName: 'Return All',
		name: 'returnAll',
		type: 'boolean',
		displayOptions: {
			show: {
				resource: [
					'database',
				],
				operation: [
					'getAll',
				],
			},
		},
		default: false,
		description: 'If all results should be returned or only up to a given limit',
	},
	{
		displayName: 'Limit',
		name: 'limit',
		type: 'number',
		displayOptions: {
			show: {
				resource: [
					'database',
				],
				operation: [
					'getAll',
				],
				returnAll: [
					false,
				],
			},
		},
		typeOptions: {
			minValue: 1,
			maxValue: 100,
		},
		default: 50,
		description: 'How many results to return',
	},
	{
		displayName: 'Simplify Output',
		name: 'simple',
		type: 'boolean',
		displayOptions: {
			show: {
				version: [
					2,
				],
				resource: [
					'database',
				],
				operation: [
					'getAll',
					'get',
				],
			},
		},
		default: true,
		description: 'Whether to return a simplified version of the response instead of the raw data',
	},
	/* -------------------------------------------------------------------------- */
	/*                                database:search                             */
	/* -------------------------------------------------------------------------- */
	{
		displayName: 'Search Text',
		name: 'text',
		type: 'string',
		default: '',
		displayOptions: {
			show: {
				resource: [
					'database',
				],
				operation: [
					'search',
				],
			},
		},
		description: 'The text to search for',
	},
	{
		displayName: 'Return All',
		name: 'returnAll',
		type: 'boolean',
		displayOptions: {
			show: {
				resource: [
					'database',
				],
				operation: [
					'search',
				],
			},
		},
		default: false,
		description: 'Whether to return all results or only up to a given limit',
	},
	{
		displayName: 'Limit',
		name: 'limit',
		type: 'number',
		displayOptions: {
			show: {
				resource: [
					'database',
				],
				operation: [
					'search',
				],
				returnAll: [
					false,
				],
			},
		},
		typeOptions: {
			minValue: 1,
			maxValue: 100,
		},
		default: 50,
		description: 'How many results to return',
	},
	{
		displayName: 'Simplify Output',
		name: 'simple',
		type: 'boolean',
		displayOptions: {
			show: {
				resource: [
					'database',
				],
				operation: [
					'search',
				],
			},
		},
		default: true,
		description: 'Whether to return a simplified version of the response instead of the raw data',
	},
	{
		displayName: 'Options',
		name: 'options',
		type: 'collection',
		displayOptions: {
			show: {
				resource: [
					'database',
				],
				operation: [
					'search',
				],
			},
		},
		default: {},
		placeholder: 'Add Field',
		options: [
			{
				displayName: 'Sort',
				name: 'sort',
				placeholder: 'Add Sort',
				type: 'fixedCollection',
				typeOptions: {
					multipleValues: false,
				},
				default: {},
				options: [
					{
						displayName: 'Sort',
						name: 'sortValue',
						values: [
							{
								displayName: 'Direction',
								name: 'direction',
								type: 'options',
								options: [
									{
										name: 'Ascending',
										value: 'ascending',
									},
									{
										name: 'Descending',
										value: 'descending',
									},
								],
								default: 'descending',
								description: 'The direction to sort',
							},
							{
								displayName: 'Timestamp',
								name: 'timestamp',
								type: 'options',
								options: [
									{
										name: 'Last Edited Time',
										value: 'last_edited_time',
									},
								],
								default: 'last_edited_time',
								description: `The name of the timestamp to sort against`,
							},
						],
					},
				],
			},
		],
	},
] as INodeProperties[];<|MERGE_RESOLUTION|>--- conflicted
+++ resolved
@@ -36,8 +36,6 @@
 		],
 		default: 'get',
 	},
-<<<<<<< HEAD
-=======
 	{
 		displayName: 'Operation',
 		name: 'operation',
@@ -66,7 +64,6 @@
 		],
 		default: 'get',
 	},
->>>>>>> 6a2db6d1
 ] as INodeProperties[];
 
 export const databaseFields = [
