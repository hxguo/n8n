<<<<<<< HEAD
import {
	getConditions
} from './GenericFunctions';

export const filters = [{
=======


// tslint:disable-next-line: no-any
export const filters = (conditions: any) => [{
>>>>>>> 6a2db6d1
	displayName: 'Property Name',
	name: 'key',
	type: 'options',
	typeOptions: {
		loadOptionsMethod: 'getFilterProperties',
		loadOptionsDependsOn: [
			'datatabaseId',
		],
	},
	default: '',
	description: 'The name of the property to filter by',
},
{
	displayName: 'Type',
	name: 'type',
	type: 'hidden',
	default: '={{$parameter["&key"].split("|")[1]}}',
},
...conditions,
{
	displayName: 'Title',
	name: 'titleValue',
	type: 'string',
	displayOptions: {
		show: {
			type: [
				'title',
			],
		},
		hide: {
			condition: [
				'is_empty',
				'is_not_empty',
			],
		},
	},
	default: '',
},
{
	displayName: 'Text',
	name: 'richTextValue',
	type: 'string',
	displayOptions: {
		show: {
			type: [
				'rich_text',
			],
		},
		hide: {
			condition: [
				'is_empty',
				'is_not_empty',
			],
		},
	},
	default: '',
},
{
	displayName: 'Phone Number',
	name: 'phoneNumberValue',
	type: 'string',
	displayOptions: {
		show: {
			type: [
				'phone_number',
			],
		},
		hide: {
			condition: [
				'is_empty',
				'is_not_empty',
			],
		},
	},
	default: '',
	description: `Phone number. No structure is enforced`,
},
{
	displayName: 'Option',
	name: 'multiSelectValue',
	type: 'options',
	typeOptions: {
		loadOptionsMethod: 'getPropertySelectValues',
	},
	displayOptions: {
		show: {
			type: [
				'multi_select',
			],
		},
		hide: {
			condition: [
				'is_empty',
				'is_not_empty',
			],
		},
	},
	default: [],
},
{
	displayName: 'Option',
	name: 'selectValue',
	type: 'options',
	typeOptions: {
		loadOptionsMethod: 'getPropertySelectValues',
	},
	displayOptions: {
		show: {
			type: [
				'select',
			],
		},
		hide: {
			condition: [
				'is_empty',
				'is_not_empty',
			],
		},
	},
	default: '',
},
{
	displayName: 'Email',
	name: 'emailValue',
	type: 'string',
	displayOptions: {
		show: {
			type: [
				'email',
			],
		},
		hide: {
			condition: [
				'is_empty',
				'is_not_empty',
			],
		},
	},
	default: '',
},
{
	displayName: 'URL',
	name: 'urlValue',
	type: 'string',
	displayOptions: {
		show: {
			type: [
				'url',
			],
		},
		hide: {
			condition: [
				'is_empty',
				'is_not_empty',
			],
		},
	},
	default: '',
},
{
	displayName: 'User ID',
	name: 'peopleValue',
	type: 'options',
	typeOptions: {
		loadOptionsMethod: 'getUsers',
	},
	displayOptions: {
		show: {
			type: [
				'people',
			],
		},
		hide: {
			condition: [
				'is_empty',
				'is_not_empty',
			],
		},
	},
	default: '',
	description: 'List of users. Multiples can be defined separated by comma',
},
{
	displayName: 'User ID',
	name: 'createdByValue',
	type: 'options',
	typeOptions: {
		loadOptionsMethod: 'getUsers',
	},
	displayOptions: {
		show: {
			type: [
				'created_by',
			],
		},
		hide: {
			condition: [
				'is_empty',
				'is_not_empty',
			],
		},
	},
	default: '',
	description: 'List of users. Multiples can be defined separated by comma',
},
{
	displayName: 'User ID',
	name: 'lastEditedByValue',
	type: 'options',
	typeOptions: {
		loadOptionsMethod: 'getUsers',
	},
	displayOptions: {
		show: {
			type: [
				'last_edited_by',
			],
		},
		hide: {
			condition: [
				'is_empty',
				'is_not_empty',
			],
		},
	},
	default: '',
	description: 'List of users. Multiples can be defined separated by comma',
},
{
	displayName: 'Relation ID',
	name: 'relationValue',
	type: 'string',
	displayOptions: {
		show: {
			type: [
				'relation',
			],
		},
		hide: {
			condition: [
				'is_empty',
				'is_not_empty',
			],
		},
	},
	default: '',
},
{
	displayName: 'Checked',
	name: 'checkboxValue',
	displayOptions: {
		show: {
			type: [
				'checkbox',
			],
		},
	},
	type: 'boolean',
	default: false,
	description: 'Whether or not the checkbox is checked. <code>true</code> represents checked. <code>false</code> represents unchecked',
},
{
	displayName: 'Number',
	name: 'numberValue',
	displayOptions: {
		show: {
			type: [
				'number',
			],
		},
		hide: {
			condition: [
				'is_empty',
				'is_not_empty',
			],
		},
	},
	type: 'number',
	default: 0,
	description: 'Number value',
},
{
	displayName: 'Date',
	name: 'date',
	displayOptions: {
		show: {
			type: [
				'date',
			],
		},
		hide: {
			condition: [
				'is_empty',
				'is_not_empty',
				'past_week',
				'past_month',
				'past_year',
				'next_week',
				'next_month',
				'next_year',
			],
		},
	},
	type: 'dateTime',
	default: '',
	description: 'An ISO 8601 format date, with optional time',
},
{
	displayName: 'Created Time',
	name: 'createdTimeValue',
	displayOptions: {
		show: {
			type: [
				'created_time',
			],
		},
		hide: {
			condition: [
				'is_empty',
				'is_not_empty',
				'past_week',
				'past_month',
				'past_year',
				'next_week',
				'next_month',
				'next_year',
			],
		},
	},
	type: 'dateTime',
	default: '',
	description: 'An ISO 8601 format date, with optional time',
},
{
	displayName: 'Last Edited Time',
	name: 'lastEditedTime',
	displayOptions: {
		show: {
			type: [
				'last_edited_time',
			],
		},
		hide: {
			condition: [
				'is_empty',
				'is_not_empty',
				'past_week',
				'past_month',
				'past_year',
				'next_week',
				'next_month',
				'next_year',
			],
		},
	},
	type: 'dateTime',
	default: '',
	description: 'An ISO 8601 format date, with optional time',
},
//formula types
{
	displayName: 'Number',
	name: 'numberValue',
	displayOptions: {
		show: {
			type: [
				'formula',
			],
			returnType: [
				'number',
			],
		},
		hide: {
			condition: [
				'is_empty',
				'is_not_empty',
			],
		},
	},
	type: 'number',
	default: 0,
	description: 'Number value',
},
{
	displayName: 'Text',
	name: 'textValue',
	type: 'string',
	displayOptions: {
		show: {
			type: [
				'formula',
			],
			returnType: [
				'text',
			],
		},
		hide: {
			condition: [
				'is_empty',
				'is_not_empty',
			],
		},
	},
	default: '',
},
{
	displayName: 'Boolean',
	name: 'checkboxValue',
	displayOptions: {
		show: {
			type: [
				'formula',
			],
			returnType: [
				'checkbox',
			],
		},
	},
	type: 'boolean',
	default: false,
	description: 'Whether or not the checkbox is checked. <code>true</code> represents checked. <code>false</code> represents unchecked',

},
{
	displayName: 'Date',
	name: 'dateValue',
	displayOptions: {
		show: {
			type: [
				'formula',
			],
			returnType: [
				'date',
			],
		},
		hide: {
			condition: [
				'is_empty',
				'is_not_empty',
				'past_week',
				'past_month',
				'past_year',
				'next_week',
				'next_month',
				'next_year',
			],
		},
	},
	type: 'dateTime',
	default: '',
	description: 'An ISO 8601 format date, with optional time',
},
];<|MERGE_RESOLUTION|>--- conflicted
+++ resolved
@@ -1,15 +1,7 @@
-<<<<<<< HEAD
-import {
-	getConditions
-} from './GenericFunctions';
-
-export const filters = [{
-=======
 
 
 // tslint:disable-next-line: no-any
 export const filters = (conditions: any) => [{
->>>>>>> 6a2db6d1
 	displayName: 'Property Name',
 	name: 'key',
 	type: 'options',
