--- conflicted
+++ resolved
@@ -326,12 +326,8 @@
 					}
 					//https://docs.discourse.org/#tag/Posts/paths/~1posts.json/get
 					if (operation === 'getAll') {
-<<<<<<< HEAD
-						const returnAll = this.getNodeParameter('returnAll', i);
-=======
 						const returnAll = this.getNodeParameter('returnAll', i) as boolean;
 						const limit = this.getNodeParameter('limit', i, 0) as number;
->>>>>>> 1c2ca624
 
 						responseData = await discourseApiRequest.call(
 							this,
@@ -363,10 +359,6 @@
 						responseData.push(lastPost);
 
 						if (returnAll === false) {
-<<<<<<< HEAD
-							const limit = this.getNodeParameter('limit', i);
-=======
->>>>>>> 1c2ca624
 							responseData = responseData.splice(0, limit);
 						}
 					}
