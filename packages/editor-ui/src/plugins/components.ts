--- conflicted
+++ resolved
@@ -59,18 +59,13 @@
 	N8nMarkdown,
 	N8nMenu,
 	N8nMenuItem,
-<<<<<<< HEAD
+	N8nOption,
 	N8nResize,
 	N8nSelect,
 	N8nSpinner,
 	N8nSticky,
-=======
-	N8nOption,
-	N8nSelect,
-	N8nSpinner,
 	N8nFormInputs,
 	N8nFormBox,
->>>>>>> fa7b12c3
 	N8nSquareButton,
 	N8nTags,
 	N8nTag,
@@ -100,11 +95,8 @@
 Vue.component('n8n-markdown', N8nMarkdown);
 Vue.use(N8nMenu);
 Vue.use(N8nMenuItem);
-<<<<<<< HEAD
+Vue.use(N8nOption);
 Vue.use(N8nResize);
-=======
-Vue.use(N8nOption);
->>>>>>> fa7b12c3
 Vue.use(N8nSelect);
 Vue.use(N8nSpinner);
 Vue.use(N8nSticky);
