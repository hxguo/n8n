--- conflicted
+++ resolved
@@ -109,12 +109,8 @@
 					:title="$locale.baseText('executionDetails.deleteExecution')"
 					icon="trash"
 					size="large"
-<<<<<<< HEAD
 					type="secondary"
-=======
-					type="tertiary"
 					data-test-id="execution-preview-delete-button"
->>>>>>> 522ddfc0
 					@click="onDeleteExecution"
 				/>
 			</div>
