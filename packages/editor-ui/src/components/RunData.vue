--- conflicted
+++ resolved
@@ -631,11 +631,7 @@
 import { useNodeTypesStore } from '@/stores/nodeTypes.store';
 import { useNodeHelpers } from '@/composables/useNodeHelpers';
 import { useToast } from '@/composables/useToast';
-<<<<<<< HEAD
-import { isObject, get } from 'lodash-es';
-=======
-import { isEqual, isObject } from 'lodash-es';
->>>>>>> 53013239
+import { get, isEqual, isObject } from 'lodash-es';
 import { useExternalHooks } from '@/composables/useExternalHooks';
 import { useSourceControlStore } from '@/stores/sourceControl.store';
 import { useRootStore } from '@/stores/n8nRoot.store';
