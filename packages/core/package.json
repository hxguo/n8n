--- conflicted
+++ resolved
@@ -1,10 +1,6 @@
 {
   "name": "n8n-core",
-<<<<<<< HEAD
-  "version": "0.95.0",
-=======
   "version": "0.99.0",
->>>>>>> 6a2db6d1
   "description": "Core functionality of n8n",
   "license": "SEE LICENSE IN LICENSE.md",
   "homepage": "https://n8n.io",
@@ -55,21 +51,13 @@
     "form-data": "^4.0.0",
     "lodash.get": "^4.4.2",
     "mime-types": "^2.1.27",
-<<<<<<< HEAD
-    "n8n-workflow": "~0.78.0",
-=======
     "n8n-workflow": "~0.81.0",
->>>>>>> 6a2db6d1
     "oauth-1.0a": "^2.2.6",
     "p-cancelable": "^2.0.0",
     "qs": "^6.10.1",
     "request": "^2.88.2",
     "request-promise-native": "^1.0.7",
-<<<<<<< HEAD
-    "sqlite3": "^5.0.2"
-=======
     "uuid": "^8.3.2"
->>>>>>> 6a2db6d1
   },
   "jest": {
     "transform": {
