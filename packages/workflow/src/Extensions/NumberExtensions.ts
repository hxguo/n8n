/**
 * @jest-environment jsdom
 */
import { DateTime } from 'luxon';
import { ExpressionExtensionError } from '../errors/expression-extension.error';
import type { ExtensionMap } from './Extensions';

function format(value: number, extraArgs: unknown[]): string {
	const [locales = 'en-US', config = {}] = extraArgs as [
		string | string[],
		Intl.NumberFormatOptions,
	];

	return new Intl.NumberFormat(locales, config).format(value);
}

function isEven(value: number) {
	if (!Number.isInteger(value)) {
		throw new ExpressionExtensionError('isEven() is only callable on integers');
	}
	return value % 2 === 0;
}

function isOdd(value: number) {
	if (!Number.isInteger(value)) {
		throw new ExpressionExtensionError('isOdd() is only callable on integers');
	}
	return Math.abs(value) % 2 === 1;
}

function floor(value: number) {
	return Math.floor(value);
}

function ceil(value: number) {
	return Math.ceil(value);
}

function abs(value: number) {
	return Math.abs(value);
}

function isInteger(value: number) {
	return Number.isInteger(value);
}

function round(value: number, extraArgs: number[]) {
	const [decimalPlaces = 0] = extraArgs;
	return +value.toFixed(decimalPlaces);
}

function toBoolean(value: number) {
	return value !== 0;
}

function toInt(value: number) {
	return round(value, []);
}

function toFloat(value: number) {
	return value;
}

type DateTimeFormat = 'ms' | 's' | 'us' | 'excel';
<<<<<<< HEAD
function toDateTime(value: number, extraArgs: [DateTimeFormat]) {
=======
export function toDateTime(value: number, extraArgs: [DateTimeFormat]) {
>>>>>>> 75408b01
	const [valueFormat = 'ms'] = extraArgs;

	if (!['ms', 's', 'us', 'excel'].includes(valueFormat)) {
		throw new ExpressionExtensionError(
			`Unsupported format '${String(valueFormat)}'. toDateTime() supports 'ms', 's', 'us' and 'excel'.`,
		);
	}

	switch (valueFormat) {
		// Excel format is days since 1900
		// There is a bug where 1900 is incorrectly treated as a leap year
		case 'excel': {
			const DAYS_BETWEEN_1900_1970 = 25567;
			const DAYS_LEAP_YEAR_BUG_ADJUST = 2;
			const SECONDS_IN_DAY = 86_400;
			return DateTime.fromSeconds(
				(value - (DAYS_BETWEEN_1900_1970 + DAYS_LEAP_YEAR_BUG_ADJUST)) * SECONDS_IN_DAY,
			);
		}
		case 's':
			return DateTime.fromSeconds(value);
		case 'us':
			return DateTime.fromMillis(value / 1000);
		case 'ms':
		default:
			return DateTime.fromMillis(value);
	}
}

ceil.doc = {
	name: 'ceil',
	description: 'Rounds the number up to the next whole number',
	examples: [{ example: '(1.234).ceil()', evaluated: '2' }],
	returnType: 'number',
	docURL: 'https://docs.n8n.io/code/builtin/data-transformation-functions/numbers/#number-ceil',
};

floor.doc = {
	name: 'floor',
	description: 'Rounds the number down to the nearest whole number',
	examples: [{ example: '(1.234).floor()', evaluated: '1' }],
	returnType: 'number',
	docURL: 'https://docs.n8n.io/code/builtin/data-transformation-functions/numbers/#number-floor',
};

isEven.doc = {
	name: 'isEven',
	description:
		"Returns <code>true</code> if the number is even or <code>false</code> if not. Throws an error if the number isn't a whole number.",
	examples: [
		{ example: '(33).isEven()', evaluated: 'false' },
		{ example: '(42).isEven()', evaluated: 'true' },
	],
	returnType: 'boolean',
	docURL: 'https://docs.n8n.io/code/builtin/data-transformation-functions/numbers/#number-isEven',
};

isOdd.doc = {
	name: 'isOdd',
	description:
		"Returns <code>true</code> if the number is odd or <code>false</code> if not. Throws an error if the number isn't a whole number.",
	examples: [
		{ example: '(33).isOdd()', evaluated: 'true' },
		{ example: '(42).isOdd()', evaluated: 'false' },
	],
	returnType: 'boolean',
	docURL: 'https://docs.n8n.io/code/builtin/data-transformation-functions/numbers/#number-isOdd',
};

format.doc = {
	name: 'format',
	description:
<<<<<<< HEAD
		'Returns a formatted string of a number based on the given `LanguageCode` and `FormatOptions`. When no arguments are given, transforms the number in a format like `1.234`.',
=======
		'Returns a formatted string representing the number. Useful for formatting for a specific language or currency. The same as <a target="_blank" href=”https://developer.mozilla.org/en-US/docs/Web/JavaScript/Reference/Global_Objects/Intl/NumberFormat/NumberFormat”><code>Intl.NumberFormat()</code></a>.',
	examples: [
		{ example: "(123456.789).format('de-DE')", evaluated: '123.456,789' },
		{
			example: "(123456.789).format('de-DE', {'style': 'currency', 'currency': 'EUR'})",
			evaluated: '123.456,79 €',
		},
	],
>>>>>>> 75408b01
	returnType: 'string',
	args: [
		{
			name: 'locale',
			optional: true,
			description:
				'A <a target="_blank" href=”https://developer.mozilla.org/en-US/docs/Web/JavaScript/Reference/Global_Objects/Intl#locales_argument”>locale tag</a> for formatting the number, e.g. <code>fr-FR</code>, <code>en-GB</code>, <code>pr-BR</code>',
			default: '"en-US"',
			type: 'string',
		},
		{
			name: 'options',
			optional: true,
			description:
				'Configuration options for number formatting. <a target="_blank" href="https://developer.mozilla.org/en-US/docs/Web/JavaScript/Reference/Global_Objects/Intl/NumberFormat/NumberFormat" target="_blank">More info</a>',
			type: 'object',
		},
	],
	docURL: 'https://docs.n8n.io/code/builtin/data-transformation-functions/numbers/#number-format',
};

round.doc = {
	name: 'round',
	description: 'Rounds the number to the nearest integer (or decimal place)',
	examples: [
		{ example: '(1.256).round()', evaluated: '1' },
		{ example: '(1.256).round(1)', evaluated: '1.3' },
		{ example: '(1.256).round(2)', evaluated: '1.26' },
	],
	returnType: 'number',
	args: [
		{
			name: 'decimalPlaces',
			optional: true,
			description: 'The number of decimal places to round to',
			default: '0',
			type: 'number',
		},
	],
	docURL: 'https://docs.n8n.io/code/builtin/data-transformation-functions/numbers/#number-round',
};

toBoolean.doc = {
	name: 'toBoolean',
	description:
		'Returns <code>false</code> for <code>0</code> and <code>true</code> for any other number (including negative numbers).',
	examples: [
		{ example: '(12).toBoolean()', evaluated: 'true' },
		{ example: '(0).toBoolean()', evaluated: 'false' },
		{ example: '(-1.3).toBoolean()', evaluated: 'true' },
	],
	section: 'cast',
	returnType: 'boolean',
	docURL:
		'https://docs.n8n.io/code/builtin/data-transformation-functions/numbers/#number-toBoolean',
};

toDateTime.doc = {
	name: 'toDateTime',
	description:
<<<<<<< HEAD
		"Converts a number to a DateTime. Defaults to milliseconds. Format can be 'ms' (milliseconds), 's' (seconds), 'us' (microseconds) or 'excel' (Excel 1900 format).",
=======
		'Converts a numerical timestamp into a <a target="_blank" href="https://moment.github.io/luxon/api-docs/">Luxon</a> DateTime. The format of the timestamp must be specified if it\'s not in milliseconds. Uses the timezone specified in workflow settings if available; otherwise, it defaults to the timezone set for the instance.',
	examples: [
		{ example: "(1708695471).toDateTime('s')", evaluated: '2024-02-23T14:37:51.000+01:00' },
		{ example: "(1708695471000).toDateTime('ms')", evaluated: '2024-02-23T14:37:51.000+01:00' },
		{ example: "(1708695471000000).toDateTime('us')", evaluated: '2024-02-23T14:37:51.000+01:00' },
		{ example: "(45345).toDateTime('excel')", evaluated: '2024-02-23T01:00:00.000+01:00' },
	],
>>>>>>> 75408b01
	section: 'cast',
	returnType: 'DateTime',
	args: [
		{
			name: 'format',
			optional: true,
			description:
				'The type of timestamp to convert. Options are <code>ms</code> (for Unix timestamp in milliseconds), <code>s</code> (for Unix timestamp in seconds), <code>us</code> (for Unix timestamp in microseconds) or <code>excel</code> (for days since 1900).',
			default: '"ms"',
			type: 'string',
		},
	],
	docURL:
		'https://docs.n8n.io/code/builtin/data-transformation-functions/numbers/#number-toDateTime',
};

abs.doc = {
	name: 'abs',
	description: "Returns the number's absolute value, i.e. removes any minus sign",
	examples: [
		{ example: '(-1.7).abs()', evaluated: '1.7' },
		{ example: '(1.7).abs()', evaluated: '1.7' },
	],
	returnType: 'number',
	docURL: 'https://docs.n8n.io/code/builtin/data-transformation-functions/numbers/#number-abs',
};

isInteger.doc = {
	name: 'isInteger',
	description: 'Returns <code>true</code> if the number is a whole number',
	examples: [
		{ example: '(4).isInteger()', evaluated: 'true' },
		{ example: '(4.12).isInteger()', evaluated: 'false' },
		{ example: '(-4).isInteger()', evaluated: 'true' },
	],
	returnType: 'boolean',
	docURL:
		'https://docs.n8n.io/code/builtin/data-transformation-functions/numbers/#number-isInteger',
};

export const numberExtensions: ExtensionMap = {
	typeName: 'Number',
	functions: {
		ceil,
		floor,
		format,
		round,
		abs,
		isInteger,
		isEven,
		isOdd,
		toBoolean,
		toInt,
		toFloat,
		toDateTime,
	},
};<|MERGE_RESOLUTION|>--- conflicted
+++ resolved
@@ -62,11 +62,7 @@
 }
 
 type DateTimeFormat = 'ms' | 's' | 'us' | 'excel';
-<<<<<<< HEAD
-function toDateTime(value: number, extraArgs: [DateTimeFormat]) {
-=======
 export function toDateTime(value: number, extraArgs: [DateTimeFormat]) {
->>>>>>> 75408b01
 	const [valueFormat = 'ms'] = extraArgs;
 
 	if (!['ms', 's', 'us', 'excel'].includes(valueFormat)) {
@@ -139,9 +135,6 @@
 format.doc = {
 	name: 'format',
 	description:
-<<<<<<< HEAD
-		'Returns a formatted string of a number based on the given `LanguageCode` and `FormatOptions`. When no arguments are given, transforms the number in a format like `1.234`.',
-=======
 		'Returns a formatted string representing the number. Useful for formatting for a specific language or currency. The same as <a target="_blank" href=”https://developer.mozilla.org/en-US/docs/Web/JavaScript/Reference/Global_Objects/Intl/NumberFormat/NumberFormat”><code>Intl.NumberFormat()</code></a>.',
 	examples: [
 		{ example: "(123456.789).format('de-DE')", evaluated: '123.456,789' },
@@ -150,7 +143,6 @@
 			evaluated: '123.456,79 €',
 		},
 	],
->>>>>>> 75408b01
 	returnType: 'string',
 	args: [
 		{
@@ -211,9 +203,6 @@
 toDateTime.doc = {
 	name: 'toDateTime',
 	description:
-<<<<<<< HEAD
-		"Converts a number to a DateTime. Defaults to milliseconds. Format can be 'ms' (milliseconds), 's' (seconds), 'us' (microseconds) or 'excel' (Excel 1900 format).",
-=======
 		'Converts a numerical timestamp into a <a target="_blank" href="https://moment.github.io/luxon/api-docs/">Luxon</a> DateTime. The format of the timestamp must be specified if it\'s not in milliseconds. Uses the timezone specified in workflow settings if available; otherwise, it defaults to the timezone set for the instance.',
 	examples: [
 		{ example: "(1708695471).toDateTime('s')", evaluated: '2024-02-23T14:37:51.000+01:00' },
@@ -221,7 +210,6 @@
 		{ example: "(1708695471000000).toDateTime('us')", evaluated: '2024-02-23T14:37:51.000+01:00' },
 		{ example: "(45345).toDateTime('excel')", evaluated: '2024-02-23T01:00:00.000+01:00' },
 	],
->>>>>>> 75408b01
 	section: 'cast',
 	returnType: 'DateTime',
 	args: [
